version: 2.1

orbs:
<<<<<<< HEAD
  architect: giantswarm/architect@4.25.0
  codecov: codecov/codecov@3.2.3
=======
  architect: giantswarm/architect@4.24.0
  codecov: codecov/codecov@3.2.4
>>>>>>> ec2372ea

workflows:
  test:
    jobs:
      - run-tests:
          name: run-tests
          filters:
            # Needed to trigger job also on git tag.
            tags:
              only: /^v.*/

      - architect/push-to-docker:
          name: push-app-build-suite-to-quay
          requires:
            - run-tests
          context: architect
          image: "quay.io/giantswarm/app-build-suite"
          username_envar: "QUAY_USERNAME"
          password_envar: "QUAY_PASSWORD"
          filters:
            # Needed to trigger job also on git tag.
            tags:
              only: /^v.*/

      - augment-circleci-dockerfile:
          name: augment-circleci-dockerfile
          requires:
            - push-app-build-suite-to-quay
          filters:
            # Needed to trigger job also on git tag.
            tags:
              only: /^v.*/

      - architect/push-to-docker:
          name: push-app-build-suite-circle-ci-to-quay
          requires:
            - push-app-build-suite-to-quay
            - augment-circleci-dockerfile
          context: architect
          image: "quay.io/giantswarm/app-build-suite"
          username_envar: "QUAY_USERNAME"
          password_envar: "QUAY_PASSWORD"
          dockerfile: "./circleci.Dockerfile"
          tag-suffix: "-circleci"
          filters:
            # Needed to trigger job also on git tag.
            tags:
              only: /^v.*/
      - publish-github-release:
          name: publish-github-release-for-dabs
          requires:
            - push-app-build-suite-circle-ci-to-quay
          filters:
            branches:
              ignore: /.*/
            tags:
              only: /^v.*/


jobs:
  augment-circleci-dockerfile:
    executor: "architect/architect"
    steps:
      - checkout
      - run:
          name: Generate container tag like architect orb does it
          command: |
            echo -n "quay.io/giantswarm/app-build-suite:$(architect project version)" > .docker_image_name
      - run:
          name: augment circleci.Dockerfile
          command: |
            CURRENT_TAG="$(cat .docker_image_name)"
            sed -i -e "s|FROM changeme|FROM ${CURRENT_TAG}|" circleci.Dockerfile
      - persist_to_workspace:
          root: "."
          paths:
            - "circleci.Dockerfile"

  run-tests:
    machine:
      image: ubuntu-2004:202010-01
    steps:
      - checkout

      - run:
          name: Execute tests
          command: |
            make docker-test-ci

      - codecov/upload:
          file: .coverage/coverage.xml

  publish-github-release:
    docker:
      - image: cibuilds/github:0.13
    steps:
      - checkout
      - run:
          name: "Publish Release on GitHub"
          command: |
            ghr -t ${ARCHITECT_GITHUB_TOKEN} -u ${CIRCLE_PROJECT_USERNAME} -r ${CIRCLE_PROJECT_REPONAME} -c ${CIRCLE_SHA1} ${CIRCLE_TAG} ./dabs.sh<|MERGE_RESOLUTION|>--- conflicted
+++ resolved
@@ -1,13 +1,8 @@
 version: 2.1
 
 orbs:
-<<<<<<< HEAD
   architect: giantswarm/architect@4.25.0
-  codecov: codecov/codecov@3.2.3
-=======
-  architect: giantswarm/architect@4.24.0
   codecov: codecov/codecov@3.2.4
->>>>>>> ec2372ea
 
 workflows:
   test:
