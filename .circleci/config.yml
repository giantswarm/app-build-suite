version: 2.1

orbs:
<<<<<<< HEAD
    architect: giantswarm/architect@4.35.5
    codecov: codecov/codecov@4.0.0
=======
  architect: giantswarm/architect@4.35.5
  codecov: codecov/codecov@4.0.1
>>>>>>> a5286402

workflows:
    test:
        jobs:
            - run-tests:
                  name: run-tests
                  filters:
                      # Needed to trigger job also on git tag.
                      tags:
                          only: /^v.*/

            - architect/push-to-registries:
                  context: architect
                  name: push-to-registries
                  requires:
                      - run-tests
                  filters:
                      # Needed to trigger job also on git tag.
                      tags:
                          only: /^v.*/

            - augment-circleci-dockerfile:
                  name: augment-circleci-dockerfile
                  requires:
                      - push-to-registries
                  filters:
                      # Needed to trigger job also on git tag.
                      tags:
                          only: /^v.*/

            - architect/push-to-registries:
                  context: architect
                  name: push-to-registries-augmented
                  requires:
                      - run-tests
                      - augment-circleci-dockerfile
                  dockerfile: "./circleci.Dockerfile"
                  tag-suffix: "-circleci"
                  filters:
                      # Needed to trigger job also on git tag.
                      tags:
                          only: /^v.*/

            - publish-github-release:
                  name: publish-github-release-for-dabs
                  requires:
                      - push-to-registries-augmented
                  filters:
                      branches:
                          ignore: /.*/
                      tags:
                          only: /^v.*/

jobs:
    augment-circleci-dockerfile:
        executor: "architect/architect"
        steps:
            - checkout
            - run:
                  name: Generate container tag like architect orb does it
                  command: |
                      echo -n "quay.io/giantswarm/app-build-suite:$(architect project version)" > .docker_image_name
            - run:
                  name: Augment circleci.Dockerfile
                  command: |
                      CURRENT_TAG="$(cat .docker_image_name)"
                      sed -i -e "s|FROM changeme|FROM ${CURRENT_TAG}|" circleci.Dockerfile
            - persist_to_workspace:
                  root: "."
                  paths:
                      - "circleci.Dockerfile"

    run-tests:
        machine:
            image: default
        steps:
            - checkout

            - run:
                  name: Execute tests
                  command: |
                      make docker-test-ci

            - codecov/upload:
                  file: .coverage/coverage.xml

    publish-github-release:
        docker:
            - image: cibuilds/github:0.13
        steps:
            - checkout
            - run:
                  name: Publish Release on GitHub
                  command: |
                      ghr -t ${ARCHITECT_GITHUB_TOKEN} -u ${CIRCLE_PROJECT_USERNAME} -r ${CIRCLE_PROJECT_REPONAME} -c ${CIRCLE_SHA1} ${CIRCLE_TAG} ./dabs.sh<|MERGE_RESOLUTION|>--- conflicted
+++ resolved
@@ -1,13 +1,8 @@
 version: 2.1
 
 orbs:
-<<<<<<< HEAD
     architect: giantswarm/architect@4.35.5
-    codecov: codecov/codecov@4.0.0
-=======
-  architect: giantswarm/architect@4.35.5
-  codecov: codecov/codecov@4.0.1
->>>>>>> a5286402
+    codecov: codecov/codecov@4.0.1
 
 workflows:
     test:
