{
    "_meta": {
        "hash": {
            "sha256": "3f544134985d4508d7a217691712a9dec43034a7b40d8a528962d9a5fb6189ab"
        },
        "pipfile-spec": 6,
        "requires": {
            "python_version": "3.8"
        },
        "sources": [
            {
                "name": "pypi",
                "url": "https://pypi.org/simple",
                "verify_ssl": true
            }
        ]
    },
    "default": {
        "attrs": {
            "hashes": [
                "sha256:149e90d6d8ac20db7a955ad60cf0e6881a3f20d37096140088356da6c716b0b1",
                "sha256:ef6aaac3ca6cd92904cdd0d83f629a15f18053ec84e6432106f7a4d04ae4f5fb"
            ],
            "markers": "python_version >= '2.7' and python_version not in '3.0, 3.1, 3.2, 3.3, 3.4'",
            "version": "==21.2.0"
        },
        "certifi": {
            "hashes": [
                "sha256:2bbf76fd432960138b3ef6dda3dde0544f27cbf8546c458e60baf371917ba9ee",
                "sha256:50b1e4f8446b06f41be7dd6338db18e0990601dce795c2b1686458aa7e8fa7d8"
            ],
            "version": "==2021.5.30"
        },
        "chardet": {
            "hashes": [
                "sha256:0d6f53a15db4120f2b08c94f11e7d93d2c911ee118b6b30a04ec3ee8310179fa",
                "sha256:f864054d66fd9118f2e67044ac8981a54775ec5b67aed0441892edb553d21da5"
            ],
            "markers": "python_version >= '2.7' and python_version not in '3.0, 3.1, 3.2, 3.3, 3.4'",
            "version": "==4.0.0"
        },
        "configargparse": {
            "hashes": [
                "sha256:afbd2823d29ed30cbd53513ea8290938e3dc3136ad9cfffdc684c9225c19adc5",
                "sha256:dded3590373b7dae6ce6d0afeb4ae3def74761fdd78730952863914d4cb4bdb5"
            ],
            "index": "pypi",
            "version": "==1.5"
        },
        "decorator": {
            "hashes": [
                "sha256:6e5c199c16f7a9f0e3a61a4a54b3d27e7dad0dbdde92b944426cb20914376323",
                "sha256:72ecfba4320a893c53f9706bebb2d55c270c1e51a28789361aa93e4a21319ed5"
            ],
            "markers": "python_version >= '3.5'",
            "version": "==5.0.9"
        },
        "gitdb": {
            "hashes": [
                "sha256:6c4cc71933456991da20917998acbe6cf4fb41eeaab7d6d67fbc05ecd4c865b0",
                "sha256:96bf5c08b157a666fec41129e6d327235284cca4c81e92109260f353ba138005"
            ],
            "markers": "python_version >= '3.4'",
            "version": "==4.0.7"
        },
        "gitpython": {
            "hashes": [
                "sha256:b838a895977b45ab6f0cc926a9045c8d1c44e2b653c1fcc39fe91f42c6e8f05b",
                "sha256:fce760879cd2aebd2991b3542876dc5c4a909b30c9d69dfc488e504a8db37ee8"
            ],
            "index": "pypi",
            "version": "==3.1.18"
        },
        "idna": {
            "hashes": [
                "sha256:b307872f855b18632ce0c21c5e45be78c0ea7ae4c15c828c20788b26921eb3f6",
                "sha256:b97d804b1e9b523befed77c48dacec60e6dcb0b5391d57af6a65a312a90648c0"
            ],
            "markers": "python_version >= '2.7' and python_version not in '3.0, 3.1, 3.2, 3.3'",
            "version": "==2.10"
        },
        "iniconfig": {
            "hashes": [
                "sha256:011e24c64b7f47f6ebd835bb12a743f2fbe9a26d4cecaa7f53bc4f35ee9da8b3",
                "sha256:bc3af051d7d14b2ee5ef9969666def0cd1a000e121eaea580d4a313df4b37f32"
            ],
            "version": "==1.1.1"
        },
        "packaging": {
            "hashes": [
                "sha256:5b327ac1320dc863dca72f4514ecc086f31186744b84a230374cc1fd776feae5",
                "sha256:67714da7f7bc052e064859c05c595155bd1ee9f69f76557e21f051443c20947a"
            ],
            "markers": "python_version >= '2.7' and python_version not in '3.0, 3.1, 3.2, 3.3'",
            "version": "==20.9"
        },
        "pluggy": {
            "hashes": [
                "sha256:15b2acde666561e1298d71b523007ed7364de07029219b604cf808bfa1c765b0",
                "sha256:966c145cd83c96502c3c3868f50408687b38434af77734af1e9ca461a4081d2d"
            ],
            "markers": "python_version >= '2.7' and python_version not in '3.0, 3.1, 3.2, 3.3'",
            "version": "==0.13.1"
        },
        "py": {
            "hashes": [
                "sha256:21b81bda15b66ef5e1a777a21c4dcd9c20ad3efd0b3f817e7a809035269e1bd3",
                "sha256:3b80836aa6d1feeaa108e046da6423ab8f6ceda6468545ae8d02d9d58d18818a"
            ],
            "markers": "python_version >= '2.7' and python_version not in '3.0, 3.1, 3.2, 3.3'",
            "version": "==1.10.0"
        },
        "pykube-ng": {
            "hashes": [
                "sha256:72c5fbff0da32ec1682927167742f4ebf7b33a1ad01035511d5fec2de208220f",
                "sha256:d6a5f9101719d461db1f7e11cfdde4c1f8bae5c6a89f4c08e5008aae9327b338"
            ],
            "markers": "python_version >= '3.6'",
            "version": "==20.10.0"
        },
        "pyparsing": {
            "hashes": [
                "sha256:c203ec8783bf771a155b207279b9bccb8dea02d8f0c9e5f8ead507bc3246ecc1",
                "sha256:ef9d7589ef3c200abe66653d3f1ab1033c3c419ae9b9bdb1240a85b024efc88b"
            ],
            "markers": "python_version >= '2.6' and python_version not in '3.0, 3.1, 3.2'",
            "version": "==2.4.7"
        },
        "pytest": {
            "hashes": [
                "sha256:50bcad0a0b9c5a72c8e4e7c9855a3ad496ca6a881a3641b4260605450772c54b",
                "sha256:91ef2131a9bd6be8f76f1f08eac5c5317221d6ad1e143ae03894b862e8976890"
            ],
            "markers": "python_version >= '3.6'",
            "version": "==6.2.4"
        },
        "pytest-helm-charts": {
            "hashes": [
                "sha256:39f96bd36b42c6575fee2e0522ea7d6d8ed97e6f621cede1b7a4e80616b130f1",
                "sha256:e9cedf5e1027931e38c65b285d34650b0347a9ff1c3e72e0452e34578f08be3b"
            ],
            "index": "pypi",
            "version": "==0.3.1"
        },
        "pyyaml": {
            "hashes": [
                "sha256:08682f6b72c722394747bddaf0aa62277e02557c0fd1c42cb853016a38f8dedf",
                "sha256:0f5f5786c0e09baddcd8b4b45f20a7b5d61a7e7e99846e3c799b05c7c53fa696",
                "sha256:129def1b7c1bf22faffd67b8f3724645203b79d8f4cc81f674654d9902cb4393",
                "sha256:294db365efa064d00b8d1ef65d8ea2c3426ac366c0c4368d930bf1c5fb497f77",
                "sha256:3b2b1824fe7112845700f815ff6a489360226a5609b96ec2190a45e62a9fc922",
                "sha256:3bd0e463264cf257d1ffd2e40223b197271046d09dadf73a0fe82b9c1fc385a5",
                "sha256:4465124ef1b18d9ace298060f4eccc64b0850899ac4ac53294547536533800c8",
                "sha256:49d4cdd9065b9b6e206d0595fee27a96b5dd22618e7520c33204a4a3239d5b10",
                "sha256:4e0583d24c881e14342eaf4ec5fbc97f934b999a6828693a99157fde912540cc",
                "sha256:5accb17103e43963b80e6f837831f38d314a0495500067cb25afab2e8d7a4018",
                "sha256:607774cbba28732bfa802b54baa7484215f530991055bb562efbed5b2f20a45e",
                "sha256:6c78645d400265a062508ae399b60b8c167bf003db364ecb26dcab2bda048253",
                "sha256:72a01f726a9c7851ca9bfad6fd09ca4e090a023c00945ea05ba1638c09dc3347",
                "sha256:74c1485f7707cf707a7aef42ef6322b8f97921bd89be2ab6317fd782c2d53183",
                "sha256:895f61ef02e8fed38159bb70f7e100e00f471eae2bc838cd0f4ebb21e28f8541",
                "sha256:8c1be557ee92a20f184922c7b6424e8ab6691788e6d86137c5d93c1a6ec1b8fb",
                "sha256:bb4191dfc9306777bc594117aee052446b3fa88737cd13b7188d0e7aa8162185",
                "sha256:bfb51918d4ff3d77c1c856a9699f8492c612cde32fd3bcd344af9be34999bfdc",
                "sha256:c20cfa2d49991c8b4147af39859b167664f2ad4561704ee74c1de03318e898db",
                "sha256:cb333c16912324fd5f769fff6bc5de372e9e7a202247b48870bc251ed40239aa",
                "sha256:d2d9808ea7b4af864f35ea216be506ecec180628aced0704e34aca0b040ffe46",
                "sha256:d483ad4e639292c90170eb6f7783ad19490e7a8defb3e46f97dfe4bacae89122",
                "sha256:dd5de0646207f053eb0d6c74ae45ba98c3395a571a2891858e87df7c9b9bd51b",
                "sha256:e1d4970ea66be07ae37a3c2e48b5ec63f7ba6804bdddfdbd3cfd954d25a82e63",
                "sha256:e4fac90784481d221a8e4b1162afa7c47ed953be40d31ab4629ae917510051df",
                "sha256:fa5ae20527d8e831e8230cbffd9f8fe952815b2b7dae6ffec25318803a7528fc",
                "sha256:fd7f6999a8070df521b6384004ef42833b9bd62cfee11a09bda1079b4b704247",
                "sha256:fdc842473cd33f45ff6bce46aea678a54e3d21f1b61a7750ce3c498eedfe25d6",
                "sha256:fe69978f3f768926cfa37b867e3843918e012cf83f680806599ddce33c2c68b0"
            ],
            "index": "pypi",
            "version": "==5.4.1"
        },
        "requests": {
            "hashes": [
                "sha256:27973dd4a904a4f13b263a19c866c13b92a39ed1c964655f025f3f8d3d75b804",
                "sha256:c210084e36a42ae6b9219e00e48287def368a26d03a048ddad7bfee44f75871e"
            ],
            "markers": "python_version >= '2.7' and python_version not in '3.0, 3.1, 3.2, 3.3, 3.4'",
            "version": "==2.25.1"
        },
        "semver": {
            "hashes": [
                "sha256:ced8b23dceb22134307c1b8abfa523da14198793d9787ac838e70e29e77458d4",
                "sha256:fa0fe2722ee1c3f57eac478820c3a5ae2f624af8264cbdf9000c980ff7f75e3f"
            ],
            "index": "pypi",
            "version": "==2.13.0"
        },
        "six": {
            "hashes": [
                "sha256:1e61c37477a1626458e36f7b1d82aa5c9b094fa4802892072e49de9c60c4c926",
                "sha256:8abb2f1d86890a2dfb989f9a77cfcfd3e47c2a354b01111771326f8aa26e0254"
            ],
            "markers": "python_version >= '2.7' and python_version not in '3.0, 3.1, 3.2'",
            "version": "==1.16.0"
        },
        "smmap": {
            "hashes": [
                "sha256:7e65386bd122d45405ddf795637b7f7d2b532e7e401d46bbe3fb49b9986d5182",
                "sha256:a9a7479e4c572e2e775c404dcd3080c8dc49f39918c2cf74913d30c4c478e3c2"
            ],
            "markers": "python_version >= '3.5'",
            "version": "==4.0.0"
        },
        "step-exec-lib": {
            "hashes": [
                "sha256:38a9fe3d02173579408f841a824784ba1647f9ece10a1ff8c37f09c0da850f7d",
                "sha256:8b36bd8fcab8c5d38f8ee0b3706d69f7eb17decce3c738c9f4006c939b55e6e2"
            ],
            "index": "pypi",
            "version": "==0.1.0"
        },
        "toml": {
            "hashes": [
                "sha256:806143ae5bfb6a3c6e736a764057db0e6a0e05e338b5630894a5f779cabb4f9b",
                "sha256:b3bda1d108d5dd99f4a20d24d9c348e91c4db7ab1b749200bded2f839ccbe68f"
            ],
            "markers": "python_version >= '2.6' and python_version not in '3.0, 3.1, 3.2'",
            "version": "==0.10.2"
        },
        "urllib3": {
            "hashes": [
<<<<<<< HEAD
                "sha256:753a0374df26658f99d826cfe40394a686d05985786d946fbe4165b5148f5a7c",
                "sha256:a7acd0977125325f516bda9735fa7142b909a8d01e8b2e4c8108d0984e6e0098"
            ],
            "markers": "python_version >= '2.7' and python_version not in '3.0, 3.1, 3.2, 3.3, 3.4' and python_version < '4.0'",
            "version": "==1.26.5"
=======
                "sha256:39fb8672126159acb139a7718dd10806104dec1e2f0f6c88aab05d17df10c8d4",
                "sha256:f57b4c16c62fa2760b7e3d97c35b255512fb6b59a259730f36ba32ce9f8e342f"
            ],
            "markers": "python_version >= '2.7' and python_version not in '3.0, 3.1, 3.2, 3.3, 3.4' and python_version < '4.0'",
            "version": "==1.26.6"
>>>>>>> ac02b6c3
        },
        "validators": {
            "hashes": [
                "sha256:0143dcca8a386498edaf5780cbd5960da1a4c85e0719f3ee5c9b41249c4fefbd",
                "sha256:37cd9a9213278538ad09b5b9f9134266e7c226ab1fede1d500e29e0a8fbb9ea6"
            ],
            "index": "pypi",
            "version": "==0.18.2"
        }
    },
    "develop": {
        "appdirs": {
            "hashes": [
                "sha256:7d5d0167b2b1ba821647616af46a749d1c653740dd0d2415100fe26e27afdf41",
                "sha256:a841dacd6b99318a741b166adb07e19ee71a274450e68237b4650ca1055ab128"
            ],
            "version": "==1.4.4"
        },
        "attrs": {
            "hashes": [
                "sha256:149e90d6d8ac20db7a955ad60cf0e6881a3f20d37096140088356da6c716b0b1",
                "sha256:ef6aaac3ca6cd92904cdd0d83f629a15f18053ec84e6432106f7a4d04ae4f5fb"
            ],
            "markers": "python_version >= '2.7' and python_version not in '3.0, 3.1, 3.2, 3.3, 3.4'",
            "version": "==21.2.0"
        },
        "cfgv": {
            "hashes": [
                "sha256:9e600479b3b99e8af981ecdfc80a0296104ee610cab48a5ae4ffd0b668650eb1",
                "sha256:b449c9c6118fe8cca7fa5e00b9ec60ba08145d281d52164230a69211c5d597a1"
            ],
            "markers": "python_full_version >= '3.6.1'",
            "version": "==3.3.0"
        },
        "coverage": {
            "hashes": [
                "sha256:004d1880bed2d97151facef49f08e255a20ceb6f9432df75f4eef018fdd5a78c",
                "sha256:01d84219b5cdbfc8122223b39a954820929497a1cb1422824bb86b07b74594b6",
                "sha256:040af6c32813fa3eae5305d53f18875bedd079960822ef8ec067a66dd8afcd45",
                "sha256:06191eb60f8d8a5bc046f3799f8a07a2d7aefb9504b0209aff0b47298333302a",
                "sha256:13034c4409db851670bc9acd836243aeee299949bd5673e11844befcb0149f03",
                "sha256:13c4ee887eca0f4c5a247b75398d4114c37882658300e153113dafb1d76de529",
                "sha256:184a47bbe0aa6400ed2d41d8e9ed868b8205046518c52464fde713ea06e3a74a",
                "sha256:18ba8bbede96a2c3dde7b868de9dcbd55670690af0988713f0603f037848418a",
                "sha256:1aa846f56c3d49205c952d8318e76ccc2ae23303351d9270ab220004c580cfe2",
                "sha256:217658ec7187497e3f3ebd901afdca1af062b42cfe3e0dafea4cced3983739f6",
                "sha256:24d4a7de75446be83244eabbff746d66b9240ae020ced65d060815fac3423759",
                "sha256:2910f4d36a6a9b4214bb7038d537f015346f413a975d57ca6b43bf23d6563b53",
                "sha256:2949cad1c5208b8298d5686d5a85b66aae46d73eec2c3e08c817dd3513e5848a",
                "sha256:2a3859cb82dcbda1cfd3e6f71c27081d18aa251d20a17d87d26d4cd216fb0af4",
                "sha256:2cafbbb3af0733db200c9b5f798d18953b1a304d3f86a938367de1567f4b5bff",
                "sha256:2e0d881ad471768bf6e6c2bf905d183543f10098e3b3640fc029509530091502",
                "sha256:30c77c1dc9f253283e34c27935fded5015f7d1abe83bc7821680ac444eaf7793",
                "sha256:3487286bc29a5aa4b93a072e9592f22254291ce96a9fbc5251f566b6b7343cdb",
                "sha256:372da284cfd642d8e08ef606917846fa2ee350f64994bebfbd3afb0040436905",
                "sha256:41179b8a845742d1eb60449bdb2992196e211341818565abded11cfa90efb821",
                "sha256:44d654437b8ddd9eee7d1eaee28b7219bec228520ff809af170488fd2fed3e2b",
                "sha256:4a7697d8cb0f27399b0e393c0b90f0f1e40c82023ea4d45d22bce7032a5d7b81",
                "sha256:51cb9476a3987c8967ebab3f0fe144819781fca264f57f89760037a2ea191cb0",
                "sha256:52596d3d0e8bdf3af43db3e9ba8dcdaac724ba7b5ca3f6358529d56f7a166f8b",
                "sha256:53194af30d5bad77fcba80e23a1441c71abfb3e01192034f8246e0d8f99528f3",
                "sha256:5fec2d43a2cc6965edc0bb9e83e1e4b557f76f843a77a2496cbe719583ce8184",
                "sha256:6c90e11318f0d3c436a42409f2749ee1a115cd8b067d7f14c148f1ce5574d701",
                "sha256:74d881fc777ebb11c63736622b60cb9e4aee5cace591ce274fb69e582a12a61a",
                "sha256:7501140f755b725495941b43347ba8a2777407fc7f250d4f5a7d2a1050ba8e82",
                "sha256:796c9c3c79747146ebd278dbe1e5c5c05dd6b10cc3bcb8389dfdf844f3ead638",
                "sha256:869a64f53488f40fa5b5b9dcb9e9b2962a66a87dab37790f3fcfb5144b996ef5",
                "sha256:8963a499849a1fc54b35b1c9f162f4108017b2e6db2c46c1bed93a72262ed083",
                "sha256:8d0a0725ad7c1a0bcd8d1b437e191107d457e2ec1084b9f190630a4fb1af78e6",
                "sha256:900fbf7759501bc7807fd6638c947d7a831fc9fdf742dc10f02956ff7220fa90",
                "sha256:92b017ce34b68a7d67bd6d117e6d443a9bf63a2ecf8567bb3d8c6c7bc5014465",
                "sha256:970284a88b99673ccb2e4e334cfb38a10aab7cd44f7457564d11898a74b62d0a",
                "sha256:972c85d205b51e30e59525694670de6a8a89691186012535f9d7dbaa230e42c3",
                "sha256:9a1ef3b66e38ef8618ce5fdc7bea3d9f45f3624e2a66295eea5e57966c85909e",
                "sha256:af0e781009aaf59e25c5a678122391cb0f345ac0ec272c7961dc5455e1c40066",
                "sha256:b6d534e4b2ab35c9f93f46229363e17f63c53ad01330df9f2d6bd1187e5eaacf",
                "sha256:b7895207b4c843c76a25ab8c1e866261bcfe27bfaa20c192de5190121770672b",
                "sha256:c0891a6a97b09c1f3e073a890514d5012eb256845c451bd48f7968ef939bf4ae",
                "sha256:c2723d347ab06e7ddad1a58b2a821218239249a9e4365eaff6649d31180c1669",
                "sha256:d1f8bf7b90ba55699b3a5e44930e93ff0189aa27186e96071fac7dd0d06a1873",
                "sha256:d1f9ce122f83b2305592c11d64f181b87153fc2c2bbd3bb4a3dde8303cfb1a6b",
                "sha256:d314ed732c25d29775e84a960c3c60808b682c08d86602ec2c3008e1202e3bb6",
                "sha256:d636598c8305e1f90b439dbf4f66437de4a5e3c31fdf47ad29542478c8508bbb",
                "sha256:deee1077aae10d8fa88cb02c845cfba9b62c55e1183f52f6ae6a2df6a2187160",
                "sha256:ebe78fe9a0e874362175b02371bdfbee64d8edc42a044253ddf4ee7d3c15212c",
                "sha256:f030f8873312a16414c0d8e1a1ddff2d3235655a2174e3648b4fa66b3f2f1079",
                "sha256:f0b278ce10936db1a37e6954e15a3730bea96a0997c26d7fee88e6c396c2086d",
                "sha256:f11642dddbb0253cc8853254301b51390ba0081750a8ac03f20ea8103f0c56b6"
            ],
            "markers": "python_version >= '2.7' and python_version not in '3.0, 3.1, 3.2, 3.3, 3.4' and python_version < '4'",
            "version": "==5.5"
        },
        "distlib": {
            "hashes": [
                "sha256:106fef6dc37dd8c0e2c0a60d3fca3e77460a48907f335fa28420463a6f799736",
                "sha256:23e223426b28491b1ced97dc3bbe183027419dfc7982b4fa2f05d5f3ff10711c"
            ],
            "version": "==0.3.2"
        },
        "filelock": {
            "hashes": [
                "sha256:18d82244ee114f543149c66a6e0c14e9c4f8a1044b5cdaadd0f82159d6a6ff59",
                "sha256:929b7d63ec5b7d6b71b0fa5ac14e030b3f70b75747cef1b10da9b879fef15836"
            ],
            "version": "==3.0.12"
        },
        "identify": {
            "hashes": [
<<<<<<< HEAD
                "sha256:92d6ad08eca19ceb17576733759944b94c0761277ddc3acf65e75e57ef190e32",
                "sha256:c29e74c3671fe9537715cb695148231d777170ca1498e1c30c675d4ea782afe9"
            ],
            "markers": "python_full_version >= '3.6.1'",
            "version": "==2.2.7"
=======
                "sha256:18d0c531ee3dbc112fa6181f34faa179de3f57ea57ae2899754f16a7e0ff6421",
                "sha256:5b41f71471bc738e7b586308c3fca172f78940195cb3bf6734c1e66fdac49306"
            ],
            "markers": "python_full_version >= '3.6.1'",
            "version": "==2.2.10"
>>>>>>> ac02b6c3
        },
        "iniconfig": {
            "hashes": [
                "sha256:011e24c64b7f47f6ebd835bb12a743f2fbe9a26d4cecaa7f53bc4f35ee9da8b3",
                "sha256:bc3af051d7d14b2ee5ef9969666def0cd1a000e121eaea580d4a313df4b37f32"
            ],
            "version": "==1.1.1"
        },
        "nodeenv": {
            "hashes": [
                "sha256:3ef13ff90291ba2a4a7a4ff9a979b63ffdd00a464dbe04acf0ea6471517a4c2b",
                "sha256:621e6b7076565ddcacd2db0294c0381e01fd28945ab36bcf00f41c5daf63bef7"
            ],
            "version": "==1.6.0"
        },
        "packaging": {
            "hashes": [
                "sha256:5b327ac1320dc863dca72f4514ecc086f31186744b84a230374cc1fd776feae5",
                "sha256:67714da7f7bc052e064859c05c595155bd1ee9f69f76557e21f051443c20947a"
            ],
            "markers": "python_version >= '2.7' and python_version not in '3.0, 3.1, 3.2, 3.3'",
            "version": "==20.9"
        },
        "pluggy": {
            "hashes": [
                "sha256:15b2acde666561e1298d71b523007ed7364de07029219b604cf808bfa1c765b0",
                "sha256:966c145cd83c96502c3c3868f50408687b38434af77734af1e9ca461a4081d2d"
            ],
            "markers": "python_version >= '2.7' and python_version not in '3.0, 3.1, 3.2, 3.3'",
            "version": "==0.13.1"
        },
        "pre-commit": {
            "hashes": [
                "sha256:764972c60693dc668ba8e86eb29654ec3144501310f7198742a767bec385a378",
                "sha256:b679d0fddd5b9d6d98783ae5f10fd0c4c59954f375b70a58cbe1ce9bcf9809a4"
            ],
            "index": "pypi",
            "version": "==2.13.0"
        },
        "py": {
            "hashes": [
                "sha256:21b81bda15b66ef5e1a777a21c4dcd9c20ad3efd0b3f817e7a809035269e1bd3",
                "sha256:3b80836aa6d1feeaa108e046da6423ab8f6ceda6468545ae8d02d9d58d18818a"
            ],
            "markers": "python_version >= '2.7' and python_version not in '3.0, 3.1, 3.2, 3.3'",
            "version": "==1.10.0"
        },
        "pyparsing": {
            "hashes": [
                "sha256:c203ec8783bf771a155b207279b9bccb8dea02d8f0c9e5f8ead507bc3246ecc1",
                "sha256:ef9d7589ef3c200abe66653d3f1ab1033c3c419ae9b9bdb1240a85b024efc88b"
            ],
            "markers": "python_version >= '2.6' and python_version not in '3.0, 3.1, 3.2'",
            "version": "==2.4.7"
        },
        "pytest": {
            "hashes": [
                "sha256:50bcad0a0b9c5a72c8e4e7c9855a3ad496ca6a881a3641b4260605450772c54b",
                "sha256:91ef2131a9bd6be8f76f1f08eac5c5317221d6ad1e143ae03894b862e8976890"
            ],
            "markers": "python_version >= '3.6'",
            "version": "==6.2.4"
        },
        "pytest-cov": {
            "hashes": [
                "sha256:261bb9e47e65bd099c89c3edf92972865210c36813f80ede5277dceb77a4a62a",
                "sha256:261ceeb8c227b726249b376b8526b600f38667ee314f910353fa318caa01f4d7"
            ],
            "index": "pypi",
            "version": "==2.12.1"
        },
        "pytest-mock": {
            "hashes": [
                "sha256:30c2f2cc9759e76eee674b81ea28c9f0b94f8f0445a1b87762cadf774f0df7e3",
                "sha256:40217a058c52a63f1042f0784f62009e976ba824c418cced42e88d5f40ab0e62"
            ],
            "index": "pypi",
            "version": "==3.6.1"
        },
        "pyyaml": {
            "hashes": [
                "sha256:08682f6b72c722394747bddaf0aa62277e02557c0fd1c42cb853016a38f8dedf",
                "sha256:0f5f5786c0e09baddcd8b4b45f20a7b5d61a7e7e99846e3c799b05c7c53fa696",
                "sha256:129def1b7c1bf22faffd67b8f3724645203b79d8f4cc81f674654d9902cb4393",
                "sha256:294db365efa064d00b8d1ef65d8ea2c3426ac366c0c4368d930bf1c5fb497f77",
                "sha256:3b2b1824fe7112845700f815ff6a489360226a5609b96ec2190a45e62a9fc922",
                "sha256:3bd0e463264cf257d1ffd2e40223b197271046d09dadf73a0fe82b9c1fc385a5",
                "sha256:4465124ef1b18d9ace298060f4eccc64b0850899ac4ac53294547536533800c8",
                "sha256:49d4cdd9065b9b6e206d0595fee27a96b5dd22618e7520c33204a4a3239d5b10",
                "sha256:4e0583d24c881e14342eaf4ec5fbc97f934b999a6828693a99157fde912540cc",
                "sha256:5accb17103e43963b80e6f837831f38d314a0495500067cb25afab2e8d7a4018",
                "sha256:607774cbba28732bfa802b54baa7484215f530991055bb562efbed5b2f20a45e",
                "sha256:6c78645d400265a062508ae399b60b8c167bf003db364ecb26dcab2bda048253",
                "sha256:72a01f726a9c7851ca9bfad6fd09ca4e090a023c00945ea05ba1638c09dc3347",
                "sha256:74c1485f7707cf707a7aef42ef6322b8f97921bd89be2ab6317fd782c2d53183",
                "sha256:895f61ef02e8fed38159bb70f7e100e00f471eae2bc838cd0f4ebb21e28f8541",
                "sha256:8c1be557ee92a20f184922c7b6424e8ab6691788e6d86137c5d93c1a6ec1b8fb",
                "sha256:bb4191dfc9306777bc594117aee052446b3fa88737cd13b7188d0e7aa8162185",
                "sha256:bfb51918d4ff3d77c1c856a9699f8492c612cde32fd3bcd344af9be34999bfdc",
                "sha256:c20cfa2d49991c8b4147af39859b167664f2ad4561704ee74c1de03318e898db",
                "sha256:cb333c16912324fd5f769fff6bc5de372e9e7a202247b48870bc251ed40239aa",
                "sha256:d2d9808ea7b4af864f35ea216be506ecec180628aced0704e34aca0b040ffe46",
                "sha256:d483ad4e639292c90170eb6f7783ad19490e7a8defb3e46f97dfe4bacae89122",
                "sha256:dd5de0646207f053eb0d6c74ae45ba98c3395a571a2891858e87df7c9b9bd51b",
                "sha256:e1d4970ea66be07ae37a3c2e48b5ec63f7ba6804bdddfdbd3cfd954d25a82e63",
                "sha256:e4fac90784481d221a8e4b1162afa7c47ed953be40d31ab4629ae917510051df",
                "sha256:fa5ae20527d8e831e8230cbffd9f8fe952815b2b7dae6ffec25318803a7528fc",
                "sha256:fd7f6999a8070df521b6384004ef42833b9bd62cfee11a09bda1079b4b704247",
                "sha256:fdc842473cd33f45ff6bce46aea678a54e3d21f1b61a7750ce3c498eedfe25d6",
                "sha256:fe69978f3f768926cfa37b867e3843918e012cf83f680806599ddce33c2c68b0"
            ],
            "index": "pypi",
            "version": "==5.4.1"
        },
        "six": {
            "hashes": [
                "sha256:1e61c37477a1626458e36f7b1d82aa5c9b094fa4802892072e49de9c60c4c926",
                "sha256:8abb2f1d86890a2dfb989f9a77cfcfd3e47c2a354b01111771326f8aa26e0254"
            ],
            "markers": "python_version >= '2.7' and python_version not in '3.0, 3.1, 3.2'",
            "version": "==1.16.0"
        },
        "toml": {
            "hashes": [
                "sha256:806143ae5bfb6a3c6e736a764057db0e6a0e05e338b5630894a5f779cabb4f9b",
                "sha256:b3bda1d108d5dd99f4a20d24d9c348e91c4db7ab1b749200bded2f839ccbe68f"
            ],
            "markers": "python_version >= '2.6' and python_version not in '3.0, 3.1, 3.2'",
            "version": "==0.10.2"
        },
        "virtualenv": {
            "hashes": [
                "sha256:14fdf849f80dbb29a4eb6caa9875d476ee2a5cf76a5f5415fa2f1606010ab467",
                "sha256:2b0126166ea7c9c3661f5b8e06773d28f83322de7a3ff7d06f0aed18c9de6a76"
            ],
            "markers": "python_version >= '2.7' and python_version not in '3.0, 3.1, 3.2, 3.3'",
            "version": "==20.4.7"
        }
    }
}<|MERGE_RESOLUTION|>--- conflicted
+++ resolved
@@ -227,19 +227,11 @@
         },
         "urllib3": {
             "hashes": [
-<<<<<<< HEAD
-                "sha256:753a0374df26658f99d826cfe40394a686d05985786d946fbe4165b5148f5a7c",
-                "sha256:a7acd0977125325f516bda9735fa7142b909a8d01e8b2e4c8108d0984e6e0098"
-            ],
-            "markers": "python_version >= '2.7' and python_version not in '3.0, 3.1, 3.2, 3.3, 3.4' and python_version < '4.0'",
-            "version": "==1.26.5"
-=======
                 "sha256:39fb8672126159acb139a7718dd10806104dec1e2f0f6c88aab05d17df10c8d4",
                 "sha256:f57b4c16c62fa2760b7e3d97c35b255512fb6b59a259730f36ba32ce9f8e342f"
             ],
             "markers": "python_version >= '2.7' and python_version not in '3.0, 3.1, 3.2, 3.3, 3.4' and python_version < '4.0'",
             "version": "==1.26.6"
->>>>>>> ac02b6c3
         },
         "validators": {
             "hashes": [
@@ -348,19 +340,11 @@
         },
         "identify": {
             "hashes": [
-<<<<<<< HEAD
-                "sha256:92d6ad08eca19ceb17576733759944b94c0761277ddc3acf65e75e57ef190e32",
-                "sha256:c29e74c3671fe9537715cb695148231d777170ca1498e1c30c675d4ea782afe9"
-            ],
-            "markers": "python_full_version >= '3.6.1'",
-            "version": "==2.2.7"
-=======
                 "sha256:18d0c531ee3dbc112fa6181f34faa179de3f57ea57ae2899754f16a7e0ff6421",
                 "sha256:5b41f71471bc738e7b586308c3fca172f78940195cb3bf6734c1e66fdac49306"
             ],
             "markers": "python_full_version >= '3.6.1'",
             "version": "==2.2.10"
->>>>>>> ac02b6c3
         },
         "iniconfig": {
             "hashes": [
