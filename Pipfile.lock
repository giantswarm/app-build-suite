{
    "_meta": {
        "hash": {
            "sha256": "ebb2239c3bf40d1f8c2f430140a3e8038cda36b1505861e5283bc5ceca4221b3"
        },
        "pipfile-spec": 6,
        "requires": {
            "python_version": "3.10"
        },
        "sources": [
            {
                "name": "pypi",
                "url": "https://pypi.org/simple",
                "verify_ssl": true
            }
        ]
    },
    "default": {
        "attrs": {
            "hashes": [
                "sha256:2d27e3784d7a565d36ab851fe94887c5eccd6a463168875832a1be79c82828b4",
                "sha256:626ba8234211db98e869df76230a137c4c40a12d72445c45d5f5b716f076e2fd"
            ],
            "markers": "python_version >= '2.7' and python_version not in '3.0, 3.1, 3.2, 3.3, 3.4'",
            "version": "==21.4.0"
        },
        "certifi": {
            "hashes": [
                "sha256:78884e7c1d4b00ce3cea67b44566851c4343c120abd683433ce934a68ea58872",
                "sha256:d62a0163eb4c2344ac042ab2bdf75399a71a2d8c7d47eac2e2ee91b9d6339569"
            ],
            "version": "==2021.10.8"
        },
        "charset-normalizer": {
            "hashes": [
                "sha256:2857e29ff0d34db842cd7ca3230549d1a697f96ee6d3fb071cfa6c7393832597",
                "sha256:6881edbebdb17b39b4eaaa821b438bf6eddffb4468cf344f09f89def34a8b1df"
            ],
            "markers": "python_version >= '3'",
            "version": "==2.0.12"
        },
        "configargparse": {
            "hashes": [
                "sha256:18f6535a2db9f6e02bd5626cc7455eac3e96b9ab3d969d366f9aafd5c5c00fe7",
                "sha256:1b0b3cbf664ab59dada57123c81eff3d9737e0d11d8cf79e3d6eb10823f1739f"
            ],
            "index": "pypi",
            "version": "==1.5.3"
        },
        "decorator": {
            "hashes": [
                "sha256:637996211036b6385ef91435e4fae22989472f9d571faba8927ba8253acbc330",
                "sha256:b8c3f85900b9dc423225913c5aace94729fe1fa9763b38939a95226f02d37186"
            ],
            "markers": "python_version >= '3.5'",
            "version": "==5.1.1"
        },
        "deprecated": {
            "hashes": [
                "sha256:43ac5335da90c31c24ba028af536a91d41d53f9e6901ddb021bcc572ce44e38d",
                "sha256:64756e3e14c8c5eea9795d93c524551432a0be75629f8f29e67ab8caf076c76d"
            ],
            "markers": "python_version >= '2.7' and python_version not in '3.0, 3.1, 3.2, 3.3'",
            "version": "==1.2.13"
        },
        "gitdb": {
            "hashes": [
                "sha256:8033ad4e853066ba6ca92050b9df2f89301b8fc8bf7e9324d412a63f8bf1a8fd",
                "sha256:bac2fd45c0a1c9cf619e63a90d62bdc63892ef92387424b855792a6cabe789aa"
            ],
            "markers": "python_version >= '3.6'",
            "version": "==4.0.9"
        },
        "gitpython": {
            "hashes": [
                "sha256:1c885ce809e8ba2d88a29befeb385fcea06338d3640712b59ca623c220bb5704",
                "sha256:5b68b000463593e05ff2b261acff0ff0972df8ab1b70d3cdbd41b546c8b8fc3d"
            ],
            "index": "pypi",
            "version": "==3.1.27"
        },
        "idna": {
            "hashes": [
                "sha256:84d9dd047ffa80596e0f246e2eab0b391788b0503584e8945f2368256d2735ff",
                "sha256:9d643ff0a55b762d5cdb124b8eaa99c66322e2157b69160bc32796e824360e6d"
            ],
            "markers": "python_version >= '3'",
            "version": "==3.3"
        },
        "iniconfig": {
            "hashes": [
                "sha256:011e24c64b7f47f6ebd835bb12a743f2fbe9a26d4cecaa7f53bc4f35ee9da8b3",
                "sha256:bc3af051d7d14b2ee5ef9969666def0cd1a000e121eaea580d4a313df4b37f32"
            ],
            "version": "==1.1.1"
        },
        "packaging": {
            "hashes": [
                "sha256:dd47c42927d89ab911e606518907cc2d3a1f38bbd026385970643f9c5b8ecfeb",
                "sha256:ef103e05f519cdc783ae24ea4e2e0f508a9c99b2d4969652eed6a2e1ea5bd522"
            ],
            "markers": "python_version >= '3.6'",
            "version": "==21.3"
        },
        "pluggy": {
            "hashes": [
                "sha256:4224373bacce55f955a878bf9cfa763c1e360858e330072059e10bad68531159",
                "sha256:74134bbf457f031a36d68416e1509f34bd5ccc019f0bcc952c7b909d06b37bd3"
            ],
            "markers": "python_version >= '3.6'",
            "version": "==1.0.0"
        },
        "py": {
            "hashes": [
                "sha256:51c75c4126074b472f746a24399ad32f6053d1b34b68d2fa41e558e6f4a98719",
                "sha256:607c53218732647dff4acdfcd50cb62615cedf612e72d1724fb1a0cc6405b378"
            ],
            "markers": "python_version >= '2.7' and python_version not in '3.0, 3.1, 3.2, 3.3, 3.4'",
            "version": "==1.11.0"
        },
        "pykube-ng": {
            "hashes": [
                "sha256:62799fcfd1630c20e2e7fd89f54cd8ab4ec40806f7bf706f3ab50511b98a1c91",
                "sha256:78defb7f2cf1a38bdd27c7250e0cde22f070e0e4f27e65c6d1414ebe48cf916c"
            ],
            "markers": "python_version >= '3.8'",
            "version": "==21.10.0"
        },
        "pyparsing": {
            "hashes": [
                "sha256:18ee9022775d270c55187733956460083db60b37d0d0fb357445f3094eed3eea",
                "sha256:a6c06a88f252e6c322f65faf8f418b16213b51bdfaece0524c1c1bc30c63c484"
            ],
            "markers": "python_version >= '3.6'",
            "version": "==3.0.7"
        },
        "pytest": {
            "hashes": [
                "sha256:131b36680866a76e6781d13f101efb86cf674ebb9762eb70d3082b6f29889e89",
                "sha256:7310f8d27bc79ced999e760ca304d69f6ba6c6649c0b60fb0e04a4a77cacc134"
            ],
            "markers": "python_version >= '3.6'",
            "version": "==6.2.5"
        },
        "pytest-helm-charts": {
            "hashes": [
                "sha256:13972a00a9705bda2e9923e641528f76470cfd3abade54290060bef9cb7d3d66",
                "sha256:a94451c08f7f85525e6089ec23fccf11c324468d32cf3a3a1e59a6a0927a5501"
            ],
            "index": "pypi",
            "version": "==0.6.0"
        },
        "pyyaml": {
            "hashes": [
                "sha256:0283c35a6a9fbf047493e3a0ce8d79ef5030852c51e9d911a27badfde0605293",
                "sha256:055d937d65826939cb044fc8c9b08889e8c743fdc6a32b33e2390f66013e449b",
                "sha256:07751360502caac1c067a8132d150cf3d61339af5691fe9e87803040dbc5db57",
                "sha256:0b4624f379dab24d3725ffde76559cff63d9ec94e1736b556dacdfebe5ab6d4b",
                "sha256:0ce82d761c532fe4ec3f87fc45688bdd3a4c1dc5e0b4a19814b9009a29baefd4",
                "sha256:1e4747bc279b4f613a09eb64bba2ba602d8a6664c6ce6396a4d0cd413a50ce07",
                "sha256:213c60cd50106436cc818accf5baa1aba61c0189ff610f64f4a3e8c6726218ba",
                "sha256:231710d57adfd809ef5d34183b8ed1eeae3f76459c18fb4a0b373ad56bedcdd9",
                "sha256:277a0ef2981ca40581a47093e9e2d13b3f1fbbeffae064c1d21bfceba2030287",
                "sha256:2cd5df3de48857ed0544b34e2d40e9fac445930039f3cfe4bcc592a1f836d513",
                "sha256:40527857252b61eacd1d9af500c3337ba8deb8fc298940291486c465c8b46ec0",
                "sha256:473f9edb243cb1935ab5a084eb238d842fb8f404ed2193a915d1784b5a6b5fc0",
                "sha256:48c346915c114f5fdb3ead70312bd042a953a8ce5c7106d5bfb1a5254e47da92",
                "sha256:50602afada6d6cbfad699b0c7bb50d5ccffa7e46a3d738092afddc1f9758427f",
                "sha256:68fb519c14306fec9720a2a5b45bc9f0c8d1b9c72adf45c37baedfcd949c35a2",
                "sha256:77f396e6ef4c73fdc33a9157446466f1cff553d979bd00ecb64385760c6babdc",
                "sha256:819b3830a1543db06c4d4b865e70ded25be52a2e0631ccd2f6a47a2822f2fd7c",
                "sha256:897b80890765f037df3403d22bab41627ca8811ae55e9a722fd0392850ec4d86",
                "sha256:98c4d36e99714e55cfbaaee6dd5badbc9a1ec339ebfc3b1f52e293aee6bb71a4",
                "sha256:9df7ed3b3d2e0ecfe09e14741b857df43adb5a3ddadc919a2d94fbdf78fea53c",
                "sha256:9fa600030013c4de8165339db93d182b9431076eb98eb40ee068700c9c813e34",
                "sha256:a80a78046a72361de73f8f395f1f1e49f956c6be882eed58505a15f3e430962b",
                "sha256:b3d267842bf12586ba6c734f89d1f5b871df0273157918b0ccefa29deb05c21c",
                "sha256:b5b9eccad747aabaaffbc6064800670f0c297e52c12754eb1d976c57e4f74dcb",
                "sha256:c5687b8d43cf58545ade1fe3e055f70eac7a5a1a0bf42824308d868289a95737",
                "sha256:cba8c411ef271aa037d7357a2bc8f9ee8b58b9965831d9e51baf703280dc73d3",
                "sha256:d15a181d1ecd0d4270dc32edb46f7cb7733c7c508857278d3d378d14d606db2d",
                "sha256:d4db7c7aef085872ef65a8fd7d6d09a14ae91f691dec3e87ee5ee0539d516f53",
                "sha256:d4eccecf9adf6fbcc6861a38015c2a64f38b9d94838ac1810a9023a0609e1b78",
                "sha256:d67d839ede4ed1b28a4e8909735fc992a923cdb84e618544973d7dfc71540803",
                "sha256:daf496c58a8c52083df09b80c860005194014c3698698d1a57cbcfa182142a3a",
                "sha256:e61ceaab6f49fb8bdfaa0f92c4b57bcfbea54c09277b1b4f7ac376bfb7a7c174",
                "sha256:f84fbc98b019fef2ee9a1cb3ce93e3187a6df0b2538a651bfb890254ba9f90b5"
            ],
            "index": "pypi",
            "version": "==6.0"
        },
        "requests": {
            "hashes": [
                "sha256:68d7c56fd5a8999887728ef304a6d12edc7be74f1cfa47714fc8b414525c9a61",
                "sha256:f22fa1e554c9ddfd16e6e41ac79759e17be9e492b3587efa038054674760e72d"
            ],
            "markers": "python_version >= '2.7' and python_version not in '3.0, 3.1, 3.2, 3.3, 3.4, 3.5'",
            "version": "==2.27.1"
        },
        "semver": {
            "hashes": [
                "sha256:ced8b23dceb22134307c1b8abfa523da14198793d9787ac838e70e29e77458d4",
                "sha256:fa0fe2722ee1c3f57eac478820c3a5ae2f624af8264cbdf9000c980ff7f75e3f"
            ],
            "index": "pypi",
            "version": "==2.13.0"
        },
        "six": {
            "hashes": [
                "sha256:1e61c37477a1626458e36f7b1d82aa5c9b094fa4802892072e49de9c60c4c926",
                "sha256:8abb2f1d86890a2dfb989f9a77cfcfd3e47c2a354b01111771326f8aa26e0254"
            ],
            "markers": "python_version >= '2.7' and python_version not in '3.0, 3.1, 3.2, 3.3'",
            "version": "==1.16.0"
        },
        "smmap": {
            "hashes": [
                "sha256:2aba19d6a040e78d8b09de5c57e96207b09ed71d8e55ce0959eeee6c8e190d94",
                "sha256:c840e62059cd3be204b0c9c9f74be2c09d5648eddd4580d9314c3ecde0b30936"
            ],
            "markers": "python_version >= '3.6'",
            "version": "==5.0.0"
        },
        "step-exec-lib": {
            "hashes": [
                "sha256:626349b3805f4814bf0b1cd33ede88eb68d7cc876707ec203aa99b78a3667e68",
                "sha256:b34fb0ea2a50f2734e9549d8087902bfc3d58c0b5c2c104fd21e148afad5cced"
            ],
            "index": "pypi",
            "version": "==0.1.5"
        },
        "toml": {
            "hashes": [
                "sha256:806143ae5bfb6a3c6e736a764057db0e6a0e05e338b5630894a5f779cabb4f9b",
                "sha256:b3bda1d108d5dd99f4a20d24d9c348e91c4db7ab1b749200bded2f839ccbe68f"
            ],
            "markers": "python_version >= '2.6' and python_version not in '3.0, 3.1, 3.2, 3.3'",
            "version": "==0.10.2"
        },
        "urllib3": {
            "hashes": [
<<<<<<< HEAD
                "sha256:000ca7f471a233c2251c6c7023ee85305721bfdf18621ebff4fd17a8653427ed",
                "sha256:0e7c33d9a63e7ddfcb86780aac87befc2fbddf46c58dbb487e0855f7ceec283c"
            ],
            "markers": "python_version >= '2.7' and python_version not in '3.0, 3.1, 3.2, 3.3, 3.4' and python_version < '4.0'",
            "version": "==1.26.8"
=======
                "sha256:44ece4d53fb1706f667c9bd1c648f5469a2ec925fcf3a776667042d645472c14",
                "sha256:aabaf16477806a5e1dd19aa41f8c2b7950dd3c746362d7e3223dbe6de6ac448e"
            ],
            "markers": "python_version >= '2.7' and python_version not in '3.0, 3.1, 3.2, 3.3, 3.4' and python_version < '4.0'",
            "version": "==1.26.9"
>>>>>>> 6e487825
        },
        "validators": {
            "hashes": [
                "sha256:0143dcca8a386498edaf5780cbd5960da1a4c85e0719f3ee5c9b41249c4fefbd",
                "sha256:37cd9a9213278538ad09b5b9f9134266e7c226ab1fede1d500e29e0a8fbb9ea6"
            ],
            "index": "pypi",
            "version": "==0.18.2"
        },
        "wrapt": {
            "hashes": [
                "sha256:00108411e0f34c52ce16f81f1d308a571df7784932cc7491d1e94be2ee93374b",
                "sha256:01f799def9b96a8ec1ef6b9c1bbaf2bbc859b87545efbecc4a78faea13d0e3a0",
                "sha256:09d16ae7a13cff43660155383a2372b4aa09109c7127aa3f24c3cf99b891c330",
                "sha256:14e7e2c5f5fca67e9a6d5f753d21f138398cad2b1159913ec9e9a67745f09ba3",
                "sha256:167e4793dc987f77fd476862d32fa404d42b71f6a85d3b38cbce711dba5e6b68",
                "sha256:1807054aa7b61ad8d8103b3b30c9764de2e9d0c0978e9d3fc337e4e74bf25faa",
                "sha256:1f83e9c21cd5275991076b2ba1cd35418af3504667affb4745b48937e214bafe",
                "sha256:21b1106bff6ece8cb203ef45b4f5778d7226c941c83aaaa1e1f0f4f32cc148cd",
                "sha256:22626dca56fd7f55a0733e604f1027277eb0f4f3d95ff28f15d27ac25a45f71b",
                "sha256:23f96134a3aa24cc50614920cc087e22f87439053d886e474638c68c8d15dc80",
                "sha256:2498762814dd7dd2a1d0248eda2afbc3dd9c11537bc8200a4b21789b6df6cd38",
                "sha256:28c659878f684365d53cf59dc9a1929ea2eecd7ac65da762be8b1ba193f7e84f",
                "sha256:2eca15d6b947cfff51ed76b2d60fd172c6ecd418ddab1c5126032d27f74bc350",
                "sha256:354d9fc6b1e44750e2a67b4b108841f5f5ea08853453ecbf44c81fdc2e0d50bd",
                "sha256:36a76a7527df8583112b24adc01748cd51a2d14e905b337a6fefa8b96fc708fb",
                "sha256:3a0a4ca02752ced5f37498827e49c414d694ad7cf451ee850e3ff160f2bee9d3",
                "sha256:3a71dbd792cc7a3d772ef8cd08d3048593f13d6f40a11f3427c000cf0a5b36a0",
                "sha256:3a88254881e8a8c4784ecc9cb2249ff757fd94b911d5df9a5984961b96113fff",
                "sha256:47045ed35481e857918ae78b54891fac0c1d197f22c95778e66302668309336c",
                "sha256:4775a574e9d84e0212f5b18886cace049a42e13e12009bb0491562a48bb2b758",
                "sha256:493da1f8b1bb8a623c16552fb4a1e164c0200447eb83d3f68b44315ead3f9036",
                "sha256:4b847029e2d5e11fd536c9ac3136ddc3f54bc9488a75ef7d040a3900406a91eb",
                "sha256:59d7d92cee84a547d91267f0fea381c363121d70fe90b12cd88241bd9b0e1763",
                "sha256:5a0898a640559dec00f3614ffb11d97a2666ee9a2a6bad1259c9facd01a1d4d9",
                "sha256:5a9a1889cc01ed2ed5f34574c90745fab1dd06ec2eee663e8ebeefe363e8efd7",
                "sha256:5b835b86bd5a1bdbe257d610eecab07bf685b1af2a7563093e0e69180c1d4af1",
                "sha256:5f24ca7953f2643d59a9c87d6e272d8adddd4a53bb62b9208f36db408d7aafc7",
                "sha256:61e1a064906ccba038aa3c4a5a82f6199749efbbb3cef0804ae5c37f550eded0",
                "sha256:65bf3eb34721bf18b5a021a1ad7aa05947a1767d1aa272b725728014475ea7d5",
                "sha256:6807bcee549a8cb2f38f73f469703a1d8d5d990815c3004f21ddb68a567385ce",
                "sha256:68aeefac31c1f73949662ba8affaf9950b9938b712fb9d428fa2a07e40ee57f8",
                "sha256:6915682f9a9bc4cf2908e83caf5895a685da1fbd20b6d485dafb8e218a338279",
                "sha256:6d9810d4f697d58fd66039ab959e6d37e63ab377008ef1d63904df25956c7db0",
                "sha256:729d5e96566f44fccac6c4447ec2332636b4fe273f03da128fff8d5559782b06",
                "sha256:748df39ed634851350efa87690c2237a678ed794fe9ede3f0d79f071ee042561",
                "sha256:763a73ab377390e2af26042f685a26787c402390f682443727b847e9496e4a2a",
                "sha256:8323a43bd9c91f62bb7d4be74cc9ff10090e7ef820e27bfe8815c57e68261311",
                "sha256:8529b07b49b2d89d6917cfa157d3ea1dfb4d319d51e23030664a827fe5fd2131",
                "sha256:87fa943e8bbe40c8c1ba4086971a6fefbf75e9991217c55ed1bcb2f1985bd3d4",
                "sha256:88236b90dda77f0394f878324cfbae05ae6fde8a84d548cfe73a75278d760291",
                "sha256:891c353e95bb11abb548ca95c8b98050f3620a7378332eb90d6acdef35b401d4",
                "sha256:89ba3d548ee1e6291a20f3c7380c92f71e358ce8b9e48161401e087e0bc740f8",
                "sha256:8c6be72eac3c14baa473620e04f74186c5d8f45d80f8f2b4eda6e1d18af808e8",
                "sha256:9a242871b3d8eecc56d350e5e03ea1854de47b17f040446da0e47dc3e0b9ad4d",
                "sha256:9a3ff5fb015f6feb78340143584d9f8a0b91b6293d6b5cf4295b3e95d179b88c",
                "sha256:9a5a544861b21e0e7575b6023adebe7a8c6321127bb1d238eb40d99803a0e8bd",
                "sha256:9d57677238a0c5411c76097b8b93bdebb02eb845814c90f0b01727527a179e4d",
                "sha256:9d8c68c4145041b4eeae96239802cfdfd9ef927754a5be3f50505f09f309d8c6",
                "sha256:9d9fcd06c952efa4b6b95f3d788a819b7f33d11bea377be6b8980c95e7d10775",
                "sha256:a0057b5435a65b933cbf5d859cd4956624df37b8bf0917c71756e4b3d9958b9e",
                "sha256:a65bffd24409454b889af33b6c49d0d9bcd1a219b972fba975ac935f17bdf627",
                "sha256:b0ed6ad6c9640671689c2dbe6244680fe8b897c08fd1fab2228429b66c518e5e",
                "sha256:b21650fa6907e523869e0396c5bd591cc326e5c1dd594dcdccac089561cacfb8",
                "sha256:b3f7e671fb19734c872566e57ce7fc235fa953d7c181bb4ef138e17d607dc8a1",
                "sha256:b77159d9862374da213f741af0c361720200ab7ad21b9f12556e0eb95912cd48",
                "sha256:bb36fbb48b22985d13a6b496ea5fb9bb2a076fea943831643836c9f6febbcfdc",
                "sha256:d066ffc5ed0be00cd0352c95800a519cf9e4b5dd34a028d301bdc7177c72daf3",
                "sha256:d332eecf307fca852d02b63f35a7872de32d5ba8b4ec32da82f45df986b39ff6",
                "sha256:d808a5a5411982a09fef6b49aac62986274ab050e9d3e9817ad65b2791ed1425",
                "sha256:d9bdfa74d369256e4218000a629978590fd7cb6cf6893251dad13d051090436d",
                "sha256:db6a0ddc1282ceb9032e41853e659c9b638789be38e5b8ad7498caac00231c23",
                "sha256:debaf04f813ada978d7d16c7dfa16f3c9c2ec9adf4656efdc4defdf841fc2f0c",
                "sha256:f0408e2dbad9e82b4c960274214af533f856a199c9274bd4aff55d4634dedc33",
                "sha256:f2f3bc7cd9c9fcd39143f11342eb5963317bd54ecc98e3650ca22704b69d9653"
            ],
            "markers": "python_version >= '2.7' and python_version not in '3.0, 3.1, 3.2, 3.3, 3.4'",
            "version": "==1.14.0"
        }
    },
    "develop": {
        "attrs": {
            "hashes": [
                "sha256:2d27e3784d7a565d36ab851fe94887c5eccd6a463168875832a1be79c82828b4",
                "sha256:626ba8234211db98e869df76230a137c4c40a12d72445c45d5f5b716f076e2fd"
            ],
            "markers": "python_version >= '2.7' and python_version not in '3.0, 3.1, 3.2, 3.3, 3.4'",
            "version": "==21.4.0"
        },
        "cfgv": {
            "hashes": [
                "sha256:c6a0883f3917a037485059700b9e75da2464e6c27051014ad85ba6aaa5884426",
                "sha256:f5a830efb9ce7a445376bb66ec94c638a9787422f96264c98edc6bdeed8ab736"
            ],
            "markers": "python_full_version >= '3.6.1'",
            "version": "==3.3.1"
        },
        "coverage": {
            "extras": [
                "toml"
            ],
            "hashes": [
                "sha256:03e2a7826086b91ef345ff18742ee9fc47a6839ccd517061ef8fa1976e652ce9",
                "sha256:07e6db90cd9686c767dcc593dff16c8c09f9814f5e9c51034066cad3373b914d",
                "sha256:18d520c6860515a771708937d2f78f63cc47ab3b80cb78e86573b0a760161faf",
                "sha256:1ebf730d2381158ecf3dfd4453fbca0613e16eaa547b4170e2450c9707665ce7",
                "sha256:21b7745788866028adeb1e0eca3bf1101109e2dc58456cb49d2d9b99a8c516e6",
                "sha256:26e2deacd414fc2f97dd9f7676ee3eaecd299ca751412d89f40bc01557a6b1b4",
                "sha256:2c6dbb42f3ad25760010c45191e9757e7dce981cbfb90e42feef301d71540059",
                "sha256:2fea046bfb455510e05be95e879f0e768d45c10c11509e20e06d8fcaa31d9e39",
                "sha256:34626a7eee2a3da12af0507780bb51eb52dca0e1751fd1471d0810539cefb536",
                "sha256:37d1141ad6b2466a7b53a22e08fe76994c2d35a5b6b469590424a9953155afac",
                "sha256:46191097ebc381fbf89bdce207a6c107ac4ec0890d8d20f3360345ff5976155c",
                "sha256:4dd8bafa458b5c7d061540f1ee9f18025a68e2d8471b3e858a9dad47c8d41903",
                "sha256:4e21876082ed887baed0146fe222f861b5815455ada3b33b890f4105d806128d",
                "sha256:58303469e9a272b4abdb9e302a780072c0633cdcc0165db7eec0f9e32f901e05",
                "sha256:5ca5aeb4344b30d0bec47481536b8ba1181d50dbe783b0e4ad03c95dc1296684",
                "sha256:68353fe7cdf91f109fc7d474461b46e7f1f14e533e911a2a2cbb8b0fc8613cf1",
                "sha256:6f89d05e028d274ce4fa1a86887b071ae1755082ef94a6740238cd7a8178804f",
                "sha256:7a15dc0a14008f1da3d1ebd44bdda3e357dbabdf5a0b5034d38fcde0b5c234b7",
                "sha256:8bdde1177f2311ee552f47ae6e5aa7750c0e3291ca6b75f71f7ffe1f1dab3dca",
                "sha256:8ce257cac556cb03be4a248d92ed36904a59a4a5ff55a994e92214cde15c5bad",
                "sha256:8cf5cfcb1521dc3255d845d9dca3ff204b3229401994ef8d1984b32746bb45ca",
                "sha256:8fbbdc8d55990eac1b0919ca69eb5a988a802b854488c34b8f37f3e2025fa90d",
                "sha256:9548f10d8be799551eb3a9c74bbf2b4934ddb330e08a73320123c07f95cc2d92",
                "sha256:96f8a1cb43ca1422f36492bebe63312d396491a9165ed3b9231e778d43a7fca4",
                "sha256:9b27d894748475fa858f9597c0ee1d4829f44683f3813633aaf94b19cb5453cf",
                "sha256:9baff2a45ae1f17c8078452e9e5962e518eab705e50a0aa8083733ea7d45f3a6",
                "sha256:a2a8b8bcc399edb4347a5ca8b9b87e7524c0967b335fbb08a83c8421489ddee1",
                "sha256:acf53bc2cf7282ab9b8ba346746afe703474004d9e566ad164c91a7a59f188a4",
                "sha256:b0be84e5a6209858a1d3e8d1806c46214e867ce1b0fd32e4ea03f4bd8b2e3359",
                "sha256:b31651d018b23ec463e95cf10070d0b2c548aa950a03d0b559eaa11c7e5a6fa3",
                "sha256:b78e5afb39941572209f71866aa0b206c12f0109835aa0d601e41552f9b3e620",
                "sha256:c76aeef1b95aff3905fb2ae2d96e319caca5b76fa41d3470b19d4e4a3a313512",
                "sha256:dd035edafefee4d573140a76fdc785dc38829fe5a455c4bb12bac8c20cfc3d69",
                "sha256:dd6fe30bd519694b356cbfcaca9bd5c1737cddd20778c6a581ae20dc8c04def2",
                "sha256:e5f4e1edcf57ce94e5475fe09e5afa3e3145081318e5fd1a43a6b4539a97e518",
                "sha256:ec6bc7fe73a938933d4178c9b23c4e0568e43e220aef9472c4f6044bfc6dd0f0",
                "sha256:f1555ea6d6da108e1999b2463ea1003fe03f29213e459145e70edbaf3e004aaa",
                "sha256:f5fa5803f47e095d7ad8443d28b01d48c0359484fec1b9d8606d0e3282084bc4",
                "sha256:f7331dbf301b7289013175087636bbaf5b2405e57259dd2c42fdcc9fcc47325e",
                "sha256:f9987b0354b06d4df0f4d3e0ec1ae76d7ce7cbca9a2f98c25041eb79eec766f1",
                "sha256:fd9e830e9d8d89b20ab1e5af09b32d33e1a08ef4c4e14411e559556fd788e6b2"
            ],
            "markers": "python_version >= '3.7'",
            "version": "==6.3.2"
        },
        "distlib": {
            "hashes": [
                "sha256:6564fe0a8f51e734df6333d08b8b94d4ea8ee6b99b5ed50613f731fd4089f34b",
                "sha256:e4b58818180336dc9c529bfb9a0b58728ffc09ad92027a3f30b7cd91e3458579"
            ],
            "version": "==0.3.4"
        },
        "filelock": {
            "hashes": [
                "sha256:9cd540a9352e432c7246a48fe4e8712b10acb1df2ad1f30e8c070b82ae1fed85",
                "sha256:f8314284bfffbdcfa0ff3d7992b023d4c628ced6feb957351d4c48d059f56bc0"
            ],
            "markers": "python_version >= '3.7'",
            "version": "==3.6.0"
        },
        "identify": {
            "hashes": [
<<<<<<< HEAD
                "sha256:2986942d3974c8f2e5019a190523b0b0e2a07cb8e89bf236727fb4b26f27f8fd",
                "sha256:fd906823ed1db23c7a48f9b176a1d71cb8abede1e21ebe614bac7bdd688d9213"
            ],
            "markers": "python_version >= '3.7'",
            "version": "==2.4.11"
=======
                "sha256:3f3244a559290e7d3deb9e9adc7b33594c1bc85a9dd82e0f1be519bf12a1ec17",
                "sha256:5f06b14366bd1facb88b00540a1de05b69b310cbc2654db3c7e07fa3a4339323"
            ],
            "markers": "python_version >= '3.7'",
            "version": "==2.4.12"
>>>>>>> 6e487825
        },
        "iniconfig": {
            "hashes": [
                "sha256:011e24c64b7f47f6ebd835bb12a743f2fbe9a26d4cecaa7f53bc4f35ee9da8b3",
                "sha256:bc3af051d7d14b2ee5ef9969666def0cd1a000e121eaea580d4a313df4b37f32"
            ],
            "version": "==1.1.1"
        },
        "nodeenv": {
            "hashes": [
                "sha256:3ef13ff90291ba2a4a7a4ff9a979b63ffdd00a464dbe04acf0ea6471517a4c2b",
                "sha256:621e6b7076565ddcacd2db0294c0381e01fd28945ab36bcf00f41c5daf63bef7"
            ],
            "version": "==1.6.0"
        },
        "packaging": {
            "hashes": [
                "sha256:dd47c42927d89ab911e606518907cc2d3a1f38bbd026385970643f9c5b8ecfeb",
                "sha256:ef103e05f519cdc783ae24ea4e2e0f508a9c99b2d4969652eed6a2e1ea5bd522"
            ],
            "markers": "python_version >= '3.6'",
            "version": "==21.3"
        },
        "platformdirs": {
            "hashes": [
                "sha256:7535e70dfa32e84d4b34996ea99c5e432fa29a708d0f4e394bbcb2a8faa4f16d",
                "sha256:bcae7cab893c2d310a711b70b24efb93334febe65f8de776ee320b517471e227"
            ],
            "markers": "python_version >= '3.7'",
            "version": "==2.5.1"
        },
        "pluggy": {
            "hashes": [
                "sha256:4224373bacce55f955a878bf9cfa763c1e360858e330072059e10bad68531159",
                "sha256:74134bbf457f031a36d68416e1509f34bd5ccc019f0bcc952c7b909d06b37bd3"
            ],
            "markers": "python_version >= '3.6'",
            "version": "==1.0.0"
        },
        "pre-commit": {
            "hashes": [
                "sha256:725fa7459782d7bec5ead072810e47351de01709be838c2ce1726b9591dad616",
                "sha256:c1a8040ff15ad3d648c70cc3e55b93e4d2d5b687320955505587fd79bbaed06a"
            ],
            "index": "pypi",
            "version": "==2.17.0"
        },
        "py": {
            "hashes": [
                "sha256:51c75c4126074b472f746a24399ad32f6053d1b34b68d2fa41e558e6f4a98719",
                "sha256:607c53218732647dff4acdfcd50cb62615cedf612e72d1724fb1a0cc6405b378"
            ],
            "markers": "python_version >= '2.7' and python_version not in '3.0, 3.1, 3.2, 3.3, 3.4'",
            "version": "==1.11.0"
        },
        "pyparsing": {
            "hashes": [
                "sha256:18ee9022775d270c55187733956460083db60b37d0d0fb357445f3094eed3eea",
                "sha256:a6c06a88f252e6c322f65faf8f418b16213b51bdfaece0524c1c1bc30c63c484"
            ],
            "markers": "python_version >= '3.6'",
            "version": "==3.0.7"
        },
        "pytest": {
            "hashes": [
                "sha256:131b36680866a76e6781d13f101efb86cf674ebb9762eb70d3082b6f29889e89",
                "sha256:7310f8d27bc79ced999e760ca304d69f6ba6c6649c0b60fb0e04a4a77cacc134"
            ],
            "markers": "python_version >= '3.6'",
            "version": "==6.2.5"
        },
        "pytest-cov": {
            "hashes": [
                "sha256:578d5d15ac4a25e5f961c938b85a05b09fdaae9deef3bb6de9a6e766622ca7a6",
                "sha256:e7f0f5b1617d2210a2cabc266dfe2f4c75a8d32fb89eafb7ad9d06f6d076d470"
            ],
            "index": "pypi",
            "version": "==3.0.0"
        },
        "pytest-mock": {
            "hashes": [
                "sha256:5112bd92cc9f186ee96e1a92efc84969ea494939c3aead39c50f421c4cc69534",
                "sha256:6cff27cec936bf81dc5ee87f07132b807bcda51106b5ec4b90a04331cba76231"
            ],
            "index": "pypi",
            "version": "==3.7.0"
        },
        "pyyaml": {
            "hashes": [
                "sha256:0283c35a6a9fbf047493e3a0ce8d79ef5030852c51e9d911a27badfde0605293",
                "sha256:055d937d65826939cb044fc8c9b08889e8c743fdc6a32b33e2390f66013e449b",
                "sha256:07751360502caac1c067a8132d150cf3d61339af5691fe9e87803040dbc5db57",
                "sha256:0b4624f379dab24d3725ffde76559cff63d9ec94e1736b556dacdfebe5ab6d4b",
                "sha256:0ce82d761c532fe4ec3f87fc45688bdd3a4c1dc5e0b4a19814b9009a29baefd4",
                "sha256:1e4747bc279b4f613a09eb64bba2ba602d8a6664c6ce6396a4d0cd413a50ce07",
                "sha256:213c60cd50106436cc818accf5baa1aba61c0189ff610f64f4a3e8c6726218ba",
                "sha256:231710d57adfd809ef5d34183b8ed1eeae3f76459c18fb4a0b373ad56bedcdd9",
                "sha256:277a0ef2981ca40581a47093e9e2d13b3f1fbbeffae064c1d21bfceba2030287",
                "sha256:2cd5df3de48857ed0544b34e2d40e9fac445930039f3cfe4bcc592a1f836d513",
                "sha256:40527857252b61eacd1d9af500c3337ba8deb8fc298940291486c465c8b46ec0",
                "sha256:473f9edb243cb1935ab5a084eb238d842fb8f404ed2193a915d1784b5a6b5fc0",
                "sha256:48c346915c114f5fdb3ead70312bd042a953a8ce5c7106d5bfb1a5254e47da92",
                "sha256:50602afada6d6cbfad699b0c7bb50d5ccffa7e46a3d738092afddc1f9758427f",
                "sha256:68fb519c14306fec9720a2a5b45bc9f0c8d1b9c72adf45c37baedfcd949c35a2",
                "sha256:77f396e6ef4c73fdc33a9157446466f1cff553d979bd00ecb64385760c6babdc",
                "sha256:819b3830a1543db06c4d4b865e70ded25be52a2e0631ccd2f6a47a2822f2fd7c",
                "sha256:897b80890765f037df3403d22bab41627ca8811ae55e9a722fd0392850ec4d86",
                "sha256:98c4d36e99714e55cfbaaee6dd5badbc9a1ec339ebfc3b1f52e293aee6bb71a4",
                "sha256:9df7ed3b3d2e0ecfe09e14741b857df43adb5a3ddadc919a2d94fbdf78fea53c",
                "sha256:9fa600030013c4de8165339db93d182b9431076eb98eb40ee068700c9c813e34",
                "sha256:a80a78046a72361de73f8f395f1f1e49f956c6be882eed58505a15f3e430962b",
                "sha256:b3d267842bf12586ba6c734f89d1f5b871df0273157918b0ccefa29deb05c21c",
                "sha256:b5b9eccad747aabaaffbc6064800670f0c297e52c12754eb1d976c57e4f74dcb",
                "sha256:c5687b8d43cf58545ade1fe3e055f70eac7a5a1a0bf42824308d868289a95737",
                "sha256:cba8c411ef271aa037d7357a2bc8f9ee8b58b9965831d9e51baf703280dc73d3",
                "sha256:d15a181d1ecd0d4270dc32edb46f7cb7733c7c508857278d3d378d14d606db2d",
                "sha256:d4db7c7aef085872ef65a8fd7d6d09a14ae91f691dec3e87ee5ee0539d516f53",
                "sha256:d4eccecf9adf6fbcc6861a38015c2a64f38b9d94838ac1810a9023a0609e1b78",
                "sha256:d67d839ede4ed1b28a4e8909735fc992a923cdb84e618544973d7dfc71540803",
                "sha256:daf496c58a8c52083df09b80c860005194014c3698698d1a57cbcfa182142a3a",
                "sha256:e61ceaab6f49fb8bdfaa0f92c4b57bcfbea54c09277b1b4f7ac376bfb7a7c174",
                "sha256:f84fbc98b019fef2ee9a1cb3ce93e3187a6df0b2538a651bfb890254ba9f90b5"
            ],
            "index": "pypi",
            "version": "==6.0"
        },
        "six": {
            "hashes": [
                "sha256:1e61c37477a1626458e36f7b1d82aa5c9b094fa4802892072e49de9c60c4c926",
                "sha256:8abb2f1d86890a2dfb989f9a77cfcfd3e47c2a354b01111771326f8aa26e0254"
            ],
            "markers": "python_version >= '2.7' and python_version not in '3.0, 3.1, 3.2, 3.3'",
            "version": "==1.16.0"
        },
        "toml": {
            "hashes": [
                "sha256:806143ae5bfb6a3c6e736a764057db0e6a0e05e338b5630894a5f779cabb4f9b",
                "sha256:b3bda1d108d5dd99f4a20d24d9c348e91c4db7ab1b749200bded2f839ccbe68f"
            ],
            "markers": "python_version >= '2.6' and python_version not in '3.0, 3.1, 3.2, 3.3'",
            "version": "==0.10.2"
        },
        "tomli": {
            "hashes": [
                "sha256:939de3e7a6161af0c887ef91b7d41a53e7c5a1ca976325f429cb46ea9bc30ecc",
                "sha256:de526c12914f0c550d15924c62d72abc48d6fe7364aa87328337a31007fe8a4f"
            ],
<<<<<<< HEAD
=======
            "markers": "python_version >= '3.7'",
>>>>>>> 6e487825
            "version": "==2.0.1"
        },
        "virtualenv": {
            "hashes": [
                "sha256:dd448d1ded9f14d1a4bfa6bfc0c5b96ae3be3f2d6c6c159b23ddcfd701baa021",
                "sha256:e9dd1a1359d70137559034c0f5433b34caf504af2dc756367be86a5a32967134"
            ],
            "markers": "python_version >= '2.7' and python_version not in '3.0, 3.1, 3.2, 3.3, 3.4'",
            "version": "==20.13.3"
        }
    }
}<|MERGE_RESOLUTION|>--- conflicted
+++ resolved
@@ -210,7 +210,7 @@
                 "sha256:1e61c37477a1626458e36f7b1d82aa5c9b094fa4802892072e49de9c60c4c926",
                 "sha256:8abb2f1d86890a2dfb989f9a77cfcfd3e47c2a354b01111771326f8aa26e0254"
             ],
-            "markers": "python_version >= '2.7' and python_version not in '3.0, 3.1, 3.2, 3.3'",
+            "markers": "python_version >= '2.7' and python_version not in '3.0, 3.1, 3.2'",
             "version": "==1.16.0"
         },
         "smmap": {
@@ -234,24 +234,16 @@
                 "sha256:806143ae5bfb6a3c6e736a764057db0e6a0e05e338b5630894a5f779cabb4f9b",
                 "sha256:b3bda1d108d5dd99f4a20d24d9c348e91c4db7ab1b749200bded2f839ccbe68f"
             ],
-            "markers": "python_version >= '2.6' and python_version not in '3.0, 3.1, 3.2, 3.3'",
+            "markers": "python_version >= '2.6' and python_version not in '3.0, 3.1, 3.2'",
             "version": "==0.10.2"
         },
         "urllib3": {
             "hashes": [
-<<<<<<< HEAD
-                "sha256:000ca7f471a233c2251c6c7023ee85305721bfdf18621ebff4fd17a8653427ed",
-                "sha256:0e7c33d9a63e7ddfcb86780aac87befc2fbddf46c58dbb487e0855f7ceec283c"
-            ],
-            "markers": "python_version >= '2.7' and python_version not in '3.0, 3.1, 3.2, 3.3, 3.4' and python_version < '4.0'",
-            "version": "==1.26.8"
-=======
                 "sha256:44ece4d53fb1706f667c9bd1c648f5469a2ec925fcf3a776667042d645472c14",
                 "sha256:aabaf16477806a5e1dd19aa41f8c2b7950dd3c746362d7e3223dbe6de6ac448e"
             ],
             "markers": "python_version >= '2.7' and python_version not in '3.0, 3.1, 3.2, 3.3, 3.4' and python_version < '4.0'",
             "version": "==1.26.9"
->>>>>>> 6e487825
         },
         "validators": {
             "hashes": [
@@ -416,19 +408,11 @@
         },
         "identify": {
             "hashes": [
-<<<<<<< HEAD
-                "sha256:2986942d3974c8f2e5019a190523b0b0e2a07cb8e89bf236727fb4b26f27f8fd",
-                "sha256:fd906823ed1db23c7a48f9b176a1d71cb8abede1e21ebe614bac7bdd688d9213"
-            ],
-            "markers": "python_version >= '3.7'",
-            "version": "==2.4.11"
-=======
                 "sha256:3f3244a559290e7d3deb9e9adc7b33594c1bc85a9dd82e0f1be519bf12a1ec17",
                 "sha256:5f06b14366bd1facb88b00540a1de05b69b310cbc2654db3c7e07fa3a4339323"
             ],
             "markers": "python_version >= '3.7'",
             "version": "==2.4.12"
->>>>>>> 6e487825
         },
         "iniconfig": {
             "hashes": [
@@ -560,7 +544,7 @@
                 "sha256:1e61c37477a1626458e36f7b1d82aa5c9b094fa4802892072e49de9c60c4c926",
                 "sha256:8abb2f1d86890a2dfb989f9a77cfcfd3e47c2a354b01111771326f8aa26e0254"
             ],
-            "markers": "python_version >= '2.7' and python_version not in '3.0, 3.1, 3.2, 3.3'",
+            "markers": "python_version >= '2.7' and python_version not in '3.0, 3.1, 3.2'",
             "version": "==1.16.0"
         },
         "toml": {
@@ -568,7 +552,7 @@
                 "sha256:806143ae5bfb6a3c6e736a764057db0e6a0e05e338b5630894a5f779cabb4f9b",
                 "sha256:b3bda1d108d5dd99f4a20d24d9c348e91c4db7ab1b749200bded2f839ccbe68f"
             ],
-            "markers": "python_version >= '2.6' and python_version not in '3.0, 3.1, 3.2, 3.3'",
+            "markers": "python_version >= '2.6' and python_version not in '3.0, 3.1, 3.2'",
             "version": "==0.10.2"
         },
         "tomli": {
@@ -576,19 +560,15 @@
                 "sha256:939de3e7a6161af0c887ef91b7d41a53e7c5a1ca976325f429cb46ea9bc30ecc",
                 "sha256:de526c12914f0c550d15924c62d72abc48d6fe7364aa87328337a31007fe8a4f"
             ],
-<<<<<<< HEAD
-=======
-            "markers": "python_version >= '3.7'",
->>>>>>> 6e487825
             "version": "==2.0.1"
         },
         "virtualenv": {
             "hashes": [
-                "sha256:dd448d1ded9f14d1a4bfa6bfc0c5b96ae3be3f2d6c6c159b23ddcfd701baa021",
-                "sha256:e9dd1a1359d70137559034c0f5433b34caf504af2dc756367be86a5a32967134"
+                "sha256:c3e01300fb8495bc00ed70741f5271fc95fed067eb7106297be73d30879af60c",
+                "sha256:ce8901d3bbf3b90393498187f2d56797a8a452fb2d0d7efc6fd837554d6f679c"
             ],
             "markers": "python_version >= '2.7' and python_version not in '3.0, 3.1, 3.2, 3.3, 3.4'",
-            "version": "==20.13.3"
+            "version": "==20.13.4"
         }
     }
 }